# Copyright (c) Qualcomm Innovation Center, Inc.
# All rights reserved
#
# This source code is licensed under the BSD-style license found in the
# LICENSE file in the root directory of this source tree.
import collections
import copy
import os
import subprocess
import tempfile
import unittest
from typing import Callable, Dict, List, Literal, Optional, Tuple

import numpy as np
import torch

from executorch import exir
from executorch.backends.qualcomm.partition.qnn_partitioner import QnnPartitioner
from executorch.backends.qualcomm.qnn_preprocess import QnnBackend
from executorch.backends.qualcomm.quantizer.quantizer import (
    get_16a4w_qnn_ptq_config,
    get_default_16bit_qnn_ptq_config,
    QnnQuantizer,
    QuantDtype,
)
from executorch.backends.qualcomm.serialization.qnn_compile_spec_schema import (
    QcomChipset,
)
from executorch.backends.qualcomm.utils.utils import capture_program
from executorch.examples.qualcomm.utils import (
    generate_inputs,
    make_output_dir,
    SimpleADB,
)

from executorch.exir.backend.backend_api import to_backend
from executorch.exir.backend.compile_spec_schema import CompileSpec
from executorch.exir.dialects._ops import ops as exir_ops
from executorch.exir.lowered_backend_module import LoweredBackendModule
from executorch.exir.pass_base import ExportPass
from executorch.exir.passes.memory_planning_pass import MemoryPlanningPass
from executorch.exir.program._program import ExecutorchProgram
from executorch.sdk import generate_etrecord
from executorch.sdk.inspector import Inspector
from torch.ao.quantization.quantize_pt2e import convert_pt2e, prepare_pt2e


def generate_context_binary(
    module: torch.nn.Module,
    inputs: Dict[str, torch.Tensor],
    quantized: bool,
    artifact_dir: str,
):
    # we also expect clang showing in PATH or context may fail to generate
    qnn_sdk = os.environ.get("QNN_SDK_ROOT", None)
    ndk = os.environ.get("ANDROID_NDK_ROOT", None)
    assert qnn_sdk, "QNN_SDK_ROOT was not found in environment variable"
    assert ndk, "ANDROID_NDK_ROOT was not found in environment variable"

    inputs_tup = tuple(inputs.values())
    jit_module = torch.jit.trace(module, inputs_tup)
    torch.jit.save(jit_module, f"{artifact_dir}/jit_module.pt")

    # input data
    if quantized:
        input_list = []
        for name, data in inputs.items():
            file_name = f"{artifact_dir}/{name}.raw"
            data.detach().numpy().tofile(file_name)
            input_list.append(file_name)

        with open(f"{artifact_dir}/input_list.txt", "w") as f:
            f.write(" ".join(input_list))

    # flow of qnn tools
    target = "x86_64-linux-clang"
    inputs_str = [
        f"-d '{k}' {str(tuple(v.shape)).replace(' ', '')[1:-1]}"
        for k, v in inputs.items()
    ]
    cmds = [
        # setup qnn env
        f"source {qnn_sdk}/bin/envsetup.sh;"
        # qnn-pytorch-converter
        f"{qnn_sdk}/bin/{target}/qnn-pytorch-converter",
        f"-i {artifact_dir}/jit_module.pt",
        *inputs_str,
        f"--input_list {artifact_dir}/input_list.txt" if quantized else "",
        "--preserve_io",
        f"-o {artifact_dir}/model.cpp;",
        # qnn-model-lib-generator
        f"{qnn_sdk}/bin/{target}/qnn-model-lib-generator",
        f"-c {artifact_dir}/model.cpp",
        f"-t {target}",
        "-l model",
        f"-o {artifact_dir}/model_libs;",
        # qnn-context-binary-generator
        f"{qnn_sdk}/bin/{target}/qnn-context-binary-generator",
        f"--model {artifact_dir}/model_libs/{target}/libmodel.so",
        f"--backend {qnn_sdk}/lib/{target}/libQnnHtp.so",
        "--binary_file model_ctx",
        f"--output_dir {artifact_dir};",
    ]
    result = subprocess.run(
        " ".join(cmds),
        shell=True,
        executable="/bin/bash",
        capture_output=True,
    )
    assert os.path.isfile(f"{artifact_dir}/model_ctx.bin"), print(result.stderr)


class TestQNN(unittest.TestCase):
    rtol: float = 0
    atol: float = 0
    host: Literal = ""
    device: Literal = ""
    build_folder: Literal = ""
    model: QcomChipset = None
    compiler_specs: List[CompileSpec] = None
    arch_table = {
        "SM8650": QcomChipset.SM8650,
        "SM8550": QcomChipset.SM8550,
        "SM8475": QcomChipset.SM8475,
        "SM8450": QcomChipset.SM8450,
    }
    error_only = False
    ip = "localhost"
    port = 8080
    executorch_root: Literal = ""
    artifact_dir: Literal = ""
    image_dataset: Literal = ""
    pretrained_weight: Literal = ""
    enable_profile: bool = False
    online_prepare: bool = False
    use_8a8w: str = "8a8w"
    use_16a16w: str = "16a16w"
    use_16a4w: str = "16a4w"
    shared_buffer: bool = False
    enable_x86_64: bool = False

    def _assert_outputs_equal(self, model_output, ref_output):
        self.assertTrue(len(ref_output) == len(model_output))
        for i in range(len(ref_output)):
            self.assertTrue(
                torch.allclose(
                    model_output[i], ref_output[i], atol=self.atol, rtol=self.rtol
                ),
                msg=f"ref_output:\n{ref_output[i]}\n\nmodel_output:\n{model_output[i]}",
            )

    def _save_model_and_expected_output(
        self,
        module: torch.nn.Module,
        buffer: exir.ExirExportedProgram,
        inputs: Tuple[torch.Tensor],
        dir_name: Literal,
    ) -> None:
        # Save the input data list to be executed
        input_list = ""
        for idx, _ in enumerate(inputs):
            input_name = f"input_0_{idx}.raw"
            input_list += input_name + " "
        input_list = input_list.strip() + "\n"

        ref_output = module(*inputs)

        # Save the expected output data to be verified
        ref_outputs = []
        if isinstance(ref_output, collections.OrderedDict):
            ref_outputs.append(ref_output["out"].detach())
        elif isinstance(ref_output, tuple):
            for output in ref_output:
                ref_outputs.append(output.detach())
        else:
            ref_outputs.append(ref_output.detach())

        pte_fname = f"{dir_name}/qnn_executorch_test.pte"
        with open(pte_fname, "wb") as file:
            file.write(buffer)

        return input_list, ref_outputs, pte_fname

    def verify_output(
        self,
        module: torch.nn.Module,
        sample_inputs: Tuple[torch.Tensor],
        executorch_prog: ExecutorchProgram | LoweredBackendModule,
        etrecord_path: str = "etrecord.bin",
        expected_profile_events: int = -1,
    ):
        with tempfile.TemporaryDirectory() as tmp_dir:
            buffer = (
                executorch_prog.buffer
                if isinstance(executorch_prog, ExecutorchProgram)
                else executorch_prog.buffer()
            )
            (
                input_list,
                ref_outputs,
                pte_fname,
            ) = self._save_model_and_expected_output(
                module,
                buffer,
                sample_inputs,
                tmp_dir,
            )

            output_dir = f"{tmp_dir}/outputs"
            outputs = []
            etdump_path = f"{tmp_dir}/etdump.etdp"

            def post_process():
                for i, f in enumerate(sorted(os.listdir(output_dir))):
                    filename = os.path.join(output_dir, f)
                    output = np.fromfile(filename, dtype=ref_outputs[i].numpy().dtype)
                    output = torch.from_numpy(output).reshape(ref_outputs[i].shape)
                    outputs.append(output)

            def validate_profile():
                inspector = Inspector(etdump_path=etdump_path, etrecord=etrecord_path)
                self.assertTrue(
                    len(inspector.to_dataframe().index) == expected_profile_events
                )

            if self.enable_x86_64:
                generate_inputs(tmp_dir, "input_list.txt", [sample_inputs], input_list)
                make_output_dir(output_dir)

                target = "x86_64-linux-clang"
                qnn_sdk = os.environ.get("QNN_SDK_ROOT", None)
                assert qnn_sdk, "QNN_SDK_ROOT was not found in environment variable"

                build_folder = self.build_folder
                if os.path.isabs(self.build_folder):
                    # obey user's opinion
                    pass
                else:
                    # ok, assuming the user give a relative path to cwd
                    build_folder = os.path.join(os.getcwd(), self.build_folder)

                cmd = [
                    # qnn_executor_runner
<<<<<<< HEAD
                    f"{self.executorch_root}/{build_path}/examples/qualcomm/executor_runner/qnn_executor_runner",
                    f"--model_path {pte_fname}",
                    f"--input_list_path {tmp_dir}/input_list.txt",
                    f"--output_folder_path {output_dir}",
=======
                    f"{build_folder}/examples/qualcomm/qnn_executor_runner",
                    "--model_path",
                    f"{pte_fname}",
                    "--input_list_path",
                    f"{tmp_dir}/input_list.txt",
                    "--output_folder_path",
                    f"{output_dir}",
>>>>>>> 99e1ae1f
                ]

                env = dict(os.environ)
                env["LD_LIBRARY_PATH"] = f"{qnn_sdk}/lib/{target}/:{build_folder}/lib"
                proc = subprocess.run(
                    cmd,
                    stdout=subprocess.PIPE,
                    stderr=subprocess.STDOUT,
                    env=env,
                    cwd=tmp_dir,
                )

                self.assertEqual(
                    proc.returncode,
                    0,
                    f"The process running qnn_executorch_runner return {proc.returncode}, "
                    "STDOUT=\n"
                    f"{proc.stdout.decode('utf-8')}",
                )

                # Verify the outputs
                post_process()
                self._assert_outputs_equal(outputs, ref_outputs)

                # Verify the etdump
                if expected_profile_events != -1:
                    validate_profile()
            else:
                adb = SimpleADB(
                    qnn_sdk=os.getenv("QNN_SDK_ROOT"),
                    build_path=self.build_folder,
                    pte_path=pte_fname,
                    workspace="/data/local/tmp/qnn_executorch_test",
                    device_id=self.device,
                    host_id=self.host,
                    soc_model=self.model,
                    error_only=self.error_only,
                )
                adb.push(inputs=[sample_inputs], input_list=input_list)
                adb.execute()
                adb.pull(output_path=tmp_dir, callback=post_process)
                self._assert_outputs_equal(outputs, ref_outputs)

                if expected_profile_events != -1:
                    adb.pull_etdump(etdump_path, callback=validate_profile)

    def lower_module_and_test_output(
        self,
        module: torch.nn.Module,
        sample_inputs: Tuple[torch.Tensor],
        expected_partitions: int = 1,
        expected_profile_events: int = -1,
        assert_output_equal: bool = True,
        skip_node_id_set: set = None,
        skip_node_op_set: set = None,
    ):
        qnn_partitioner = QnnPartitioner(
            self.compiler_specs, skip_node_id_set, skip_node_op_set
        )
        delegated_program = capture_program(module, sample_inputs)

        # this is needed for the ETRecord as lowering modifies the graph in-place
        edge_copy = copy.deepcopy(delegated_program)

        delegated_program.exported_program = to_backend(
            delegated_program.exported_program, qnn_partitioner
        )
        exec_prog = delegated_program.to_executorch(
            exir.ExecutorchBackendConfig(
                extract_delegate_segments=False,
                # For shared buffer, user must pass the memory address
                # which is allocated by RPC memory to executor runner.
                # Therefore, won't want to pre-allocate
                # by memory manager in runtime.
                memory_planning_pass=MemoryPlanningPass(
                    memory_planning_algo="greedy",
                    alloc_graph_input=not self.shared_buffer,
                    alloc_graph_output=not self.shared_buffer,
                ),
            )
        )

        # Assert the backend name is qnn
        self.assertEqual(
            len(exec_prog.program.execution_plan[0].delegates),
            expected_partitions,
        )
        for i in range(expected_partitions):
            self.assertEqual(
                exec_prog.program.execution_plan[0].delegates[i].id,
                QnnBackend.__name__,
            )

        etrecord_path = "etrecord.bin"
        if self.enable_profile:
            generate_etrecord(etrecord_path, edge_copy, exec_prog)

        # Check numerics
        if assert_output_equal or expected_profile_events != -1:
            self.verify_output(
                module, sample_inputs, exec_prog, etrecord_path, expected_profile_events
            )

    def get_qdq_module(
        self,
        module: torch.nn.Module,
        inputs: Tuple[torch.Tensor],
        is_conv_per_channel: Optional[bool] = True,
        is_linear_per_channel: Optional[bool] = False,
        custom_quant_annotations: Tuple[Callable] = (),
        quant_dtype: QuantDtype = QuantDtype.use_8a8w,
    ) -> torch.fx.GraphModule:
        m = torch.export.export(module, inputs).module()

        quantizer = QnnQuantizer()
        quantizer.add_custom_quant_annotations(custom_quant_annotations)
        quantizer.set_per_channel_conv_quant(is_conv_per_channel)
        quantizer.set_per_channel_linear_quant(is_linear_per_channel)

        if quant_dtype == QuantDtype.use_8a8w:
            pass  # default setting
        elif quant_dtype == QuantDtype.use_16a16w:
            quantizer.add_16bit_quant_ops(quantizer.SUPPORTED_OPS)
            quantizer.set_bit16_op_quant_config(get_default_16bit_qnn_ptq_config())
        elif quant_dtype == QuantDtype.use_16a4w:
            quantizer.add_16bit_quant_ops(quantizer.SUPPORTED_OPS)
            quantizer.set_bit16_op_quant_config(get_16a4w_qnn_ptq_config())
            quantizer.set_per_channel_weight_dtype(weight_dtype_for_16bit_act="int4")
        else:
            raise AssertionError(f"No support for QuantDtype {quant_dtype}.")

        prepared = prepare_pt2e(m, quantizer)
        prepared(*inputs)
        quantized_module = convert_pt2e(prepared)
        nodes = {node.target for node in quantized_module.graph.nodes}
        q_and_dq = {
            torch.ops.quantized_decomposed.quantize_per_tensor.default,
            torch.ops.quantized_decomposed.dequantize_per_tensor.default,
            torch.ops.quantized_decomposed.quantize_per_channel.default,
            torch.ops.quantized_decomposed.dequantize_per_channel.default,
        }
        self.assertTrue(nodes.intersection(q_and_dq))
        return quantized_module

    def split_graph(self, graph_module: torch.fx.GraphModule, division: int):
        class SplitGraph(ExportPass):
            """
            Split graph based on number of nodes.
            """

            def __init__(self, shares):
                super().__init__()
                self.shares = shares

            def _insert_clone(
                self, graph_module: torch.fx.GraphModule
            ) -> torch.fx.GraphModule:
                num_graph_nodes = 0
                for node in graph_module.graph.nodes:
                    num_graph_nodes += 1 if node.op == "call_function" else 0

                    if num_graph_nodes % self.shares != 0 or node.op != "call_function":
                        continue

                    with graph_module.graph.inserting_after(node):
                        users = list(node.users.keys())
                        inserted_node = graph_module.graph.create_node(
                            "call_function",
                            exir_ops.edge.aten.clone.default,
                            (node,),
                        )
                        inserted_node.meta["val"] = node.meta["val"]
                        if "quant_attrs" in node.meta:
                            inserted_node.meta["quant_attrs"] = node.meta["quant_attrs"]
                        for user in users:
                            user.replace_input_with(node, inserted_node)

            def call(self, graph_module: torch.fx.GraphModule):
                self._insert_clone(graph_module)
                graph_module.recompile()

        num_graph_nodes = 0
        for node in graph_module.graph.nodes:
            num_graph_nodes += 1 if node.op == "call_function" else 0

        SplitGraph(-(num_graph_nodes // -division))(graph_module)<|MERGE_RESOLUTION|>--- conflicted
+++ resolved
@@ -241,20 +241,13 @@
 
                 cmd = [
                     # qnn_executor_runner
-<<<<<<< HEAD
-                    f"{self.executorch_root}/{build_path}/examples/qualcomm/executor_runner/qnn_executor_runner",
-                    f"--model_path {pte_fname}",
-                    f"--input_list_path {tmp_dir}/input_list.txt",
-                    f"--output_folder_path {output_dir}",
-=======
-                    f"{build_folder}/examples/qualcomm/qnn_executor_runner",
+                    f"{build_folder}/examples/qualcomm/executor_runner/qnn_executor_runner",
                     "--model_path",
                     f"{pte_fname}",
                     "--input_list_path",
                     f"{tmp_dir}/input_list.txt",
                     "--output_folder_path",
                     f"{output_dir}",
->>>>>>> 99e1ae1f
                 ]
 
                 env = dict(os.environ)
