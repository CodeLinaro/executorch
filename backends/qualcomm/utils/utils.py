# Copyright (c) Qualcomm Innovation Center, Inc.
# All rights reserved
#
# This source code is licensed under the BSD-style license found in the
# LICENSE file in the root directory of this source tree.

from typing import Callable, Dict, List, Tuple

import executorch.exir as exir

import torch

from executorch.backends.qualcomm.passes.annotate_and_quant_scalar import (
    AnnotateAndQuantScalar,
)
from executorch.backends.qualcomm.passes.annotate_decomposed import AnnotateDecomposed
from executorch.backends.qualcomm.passes.annotate_quant_attrs import AnnotateQuantAttrs
from executorch.backends.qualcomm.passes.convert_binary_op_with_scalar import (
    ConvertBinaryOpsWithScalar,
)
from executorch.backends.qualcomm.passes.convert_bmm_to_matmul import ConvertBmmToMatmul
from executorch.backends.qualcomm.passes.convert_interpolate_with_upsample2d import (
    ConvertInterpolateWithUpsample2D,
)
from executorch.backends.qualcomm.passes.convert_to_linear import ConvertToLinear
from executorch.backends.qualcomm.passes.fold_qdq import FoldQDQ
from executorch.backends.qualcomm.passes.i64_to_i32 import I64toI32
from executorch.backends.qualcomm.passes.insert_requantize import InsertRequantize
from executorch.backends.qualcomm.passes.layout_transform import LayoutTransform
from executorch.backends.qualcomm.passes.remove_clone import RemoveClone
from executorch.backends.qualcomm.serialization.qnn_compile_spec_schema import (
    _soc_info_table,
    QcomChipset,
    QnnExecuTorchBackendOptions,
    QnnExecuTorchBackendType,
    QnnExecuTorchHtpBackendOptions,
    QnnExecuTorchHtpPerformanceMode,
    QnnExecuTorchHtpPrecision,
    QnnExecuTorchLogLevel,
    QnnExecuTorchOptions,
    QnnExecuTorchProfileLevel,
)
from executorch.backends.qualcomm.serialization.qnn_compile_spec_serialize import (
    convert_to_flatbuffer,
    convert_to_option,
)
from executorch.exir import ExirExportedProgram
from executorch.exir.backend.compile_spec_schema import CompileSpec
from torch._decomp import core_aten_decompositions as torch_core_aten_decompositions
from torch.export.exported_program import ExportedProgram
from torch.fx import passes

QNN_COMPILE_SPEC = "qnn_compile_spec"


def qnn_capture_config():
    return exir.CaptureConfig(enable_aot=True)


def qnn_edge_config() -> exir.EdgeCompileConfig:
    return exir.EdgeCompileConfig(_check_ir_validity=False)


def canonicalize_program(prog: ExportedProgram):
    # check if user specifies to use multi_contexts
    # this is a generic approach in case there exists multiple backends
    max_sf_buf_size, modules = 0, {}
    for _, m in prog.graph_module._modules.items():
        # currently only 1 compile spec is expected in each partition
        options = convert_to_option(m.compile_specs[0].value)
        if (
            options.backend_options.backend_type == QnnExecuTorchBackendType.kHtpBackend
            and options.backend_options.htp_options.use_multi_contexts
        ):
            max_sf_buf_size = max(max_sf_buf_size, len(m.processed_bytes))
            modules[m] = options

    if max_sf_buf_size != 0:
        for module, options in modules.items():
            options.backend_options.htp_options.max_sf_buf_size = max_sf_buf_size
            module.compile_specs[0] = CompileSpec(
                QNN_COMPILE_SPEC, convert_to_flatbuffer(options)
            )


<<<<<<< HEAD
def get_decomp_table() -> Dict[torch._ops.OperatorBase, Callable]:
    source_decompositions = torch_core_aten_decompositions()
    # The below super ops are supported by QNN
    remove_decompositions = [
        torch.ops.aten.pixel_shuffle.default,
        torch.ops.aten.hardswish.default,
    ]

    for key in remove_decompositions:
        source_decompositions.pop(key)

    return source_decompositions


def capture_program(
    module: torch.nn.Module,
    inputs: Tuple[torch.Tensor],
) -> exir.ExirExportedProgram:
    ep = torch.export.export(module, inputs)
    decomposed_ep = ep.run_decompositions(get_decomp_table())

    # We choose call_operator by target in ConvertBinaryOpsWithScalar
    # because it is the same source_fn_stack for MultiheadAttention
    # TODO: Should modify the scalar op in the op builder instead of
    #       using transformation
    core_ep = ExirExportedProgram(decomposed_ep, False)
    core_ep.transform(ConvertBinaryOpsWithScalar())
    edge_ep = core_ep.to_edge(qnn_edge_config())

    # currently ExirExportedProgram.transform does not accept
    # changes of input number which was caused by FoldQDQ
    # apply passes one by one here to avoid IR capture failure
    edge_program = edge_ep.exported_program
=======
def _transform(edge_program: ExportedProgram) -> None:
    # currently ExirExportedProgram.transform does not accept
    # changes of input number which was caused by FoldQDQ
    # apply passes one by one here to avoid IR capture failure
>>>>>>> 7f96f5a8
    graph_module = edge_program.graph_module
    RemoveClone()(graph_module)
    ConvertToLinear()(graph_module)
    ConvertBmmToMatmul()(graph_module)
    ConvertInterpolateWithUpsample2D()(graph_module)
    I64toI32(edge_program)(graph_module)
    AnnotateQuantAttrs(edge_program)(graph_module)
    AnnotateAndQuantScalar(edge_program)(graph_module)
    AnnotateDecomposed(edge_program)(graph_module)
    FoldQDQ()(graph_module)
    InsertRequantize(edge_program)(graph_module)
    LayoutTransform(edge_program)(graph_module)
<<<<<<< HEAD
    return edge_ep
=======


def capture_program(
    module: torch.nn.Module,
    inputs: Tuple[torch.Tensor],
) -> exir.ExirExportedProgram:
    # TODO: should switch to torch.export.export & custom deomposition
    #       to reduce maintaining effort.
    exir_exported_program = exir.capture(
        module,
        inputs,
        qnn_capture_config(),
    )
    # We choose call_operator by target in ConvertBinaryOpsWithScalar
    # because it is the same source_fn_stack for MultiheadAttention
    exir_exported_program.transform(ConvertBinaryOpsWithScalar())
    ex_prog = exir_exported_program.to_edge(qnn_edge_config())
    _transform(ex_prog.exported_program)
    return ex_prog
>>>>>>> 7f96f5a8


def draw_graph(title, path, graph_module: torch.fx.GraphModule):
    graph = passes.graph_drawer.FxGraphDrawer(graph_module, title)
    with open(f"{path}/{title}.svg", "wb") as f:
        f.write(graph.get_dot_graph().create_svg())


def generate_qnn_executorch_option(
    compiler_specs: List[CompileSpec],
) -> bytes:
    for compiler_spec in compiler_specs:
        if compiler_spec.key == QNN_COMPILE_SPEC:
            qnn_compile_spec_buffer = compiler_spec.value
        else:
            raise ValueError(f"unknown compiler spec key value: {compiler_spec.key}")
    return qnn_compile_spec_buffer


def generate_htp_compiler_spec(
    use_fp16: bool,
    use_dlbc: bool = False,
    use_multi_contexts: bool = False,
) -> QnnExecuTorchBackendOptions:
    """
    Helper function generating backend options for QNN HTP

    Args:
        use_fp16: If true, the model is compiled to QNN HTP fp16 runtime.
            Note that not all SoC support QNN HTP fp16. Only premium tier SoC
            like Snapdragon 8 Gen 1 or newer can support HTP fp16.
        use_dlbc: Deep Learning Bandwidth Compression allows inputs to be
            compressed, such that the processing bandwidth can be lowered.
        use_multi_contexts: When multiple contexts are generated inside the same
            pte, it is possible to reserve a single spill-fill allocation that
            could be re-used across all the splits.

    Returns:
        QnnExecuTorchHtpBackendOptions: backend options for QNN HTP.
    """
    htp_options = QnnExecuTorchHtpBackendOptions()
    htp_options.precision = (
        QnnExecuTorchHtpPrecision.kHtpFp16
        if use_fp16
        else QnnExecuTorchHtpPrecision.kHtpQuantized
    )
    # This actually is not an option which can affect the compiled blob.
    # But we don't have other place to pass this option at execution stage.
    # TODO: enable voting mechanism in runtime and make this as an option
    htp_options.performance_mode = QnnExecuTorchHtpPerformanceMode.kHtpBurst
    htp_options.use_multi_contexts = use_multi_contexts
    htp_options.use_dlbc = use_dlbc
    return QnnExecuTorchBackendOptions(
        backend_type=QnnExecuTorchBackendType.kHtpBackend,
        htp_options=htp_options,
    )


def generate_qnn_executorch_compiler_spec(
    soc_model: QcomChipset,
    backend_options: QnnExecuTorchBackendOptions,
    debug: bool = False,
    saver: bool = False,
    online_prepare: bool = False,
    tensor_dump_output_path: str = "",
    profile: bool = False,
) -> List[CompileSpec]:
    """
    Helper function generating compiler specs for Qualcomm AI Engine Direct

    Args:
        soc_model: The SoC you plan to run the compiled model. Please check
            QcomChipset for supported SoC.
            SM8450 (Snapdragon 8 Gen 1)
            SM8475(Snapdragon 8 Gen 1+)
            SM8550(Snapdragon 8 Gen 2)
            SM8650(Snapdragon 8 Gen 3)
        backend_options: Options required by different backends.
        debug: Enable verbose logging. Disclaimer: this option must change in
            the near future.
        online_prepare: Compose QNN graph on device if set to True
        saver: Instead of compiling the model, run QNN Saver. Please check
            documents of Qualcomm AI Engine Direct SDK. This feature is usually
            for debugging purpose.
        tensor_dump_output_path: If a path is given, Delegate would write
            outputs of each OP there in runtime. In ALL cases,
            we don't recommend to set this option. This option exist just
            for debugging some accuracy issues.
        profile: Enable profile the performance of per operator.
            Note that for now only support kProfileDetailed to
            profile the performance of each operator with cycle unit.

    Returns:
        List[CompileSpec]: Compiler specs for Qualcomm AI Engine Direct.

    Raises:
        ValueError: The value QcomChipset is currently not supported.
        ValueError: Confliction between compiler specs.
    """
    _supported_soc_models = {soc_model.value for soc_model in QcomChipset}
    if soc_model not in _supported_soc_models:
        raise ValueError(f"unknown SoC model for QNN: {soc_model}")

    qnn_executorch_options = QnnExecuTorchOptions(
        _soc_info_table[soc_model], backend_options
    )
    qnn_executorch_options.graph_name = "executorch"
    qnn_executorch_options.log_level = (
        QnnExecuTorchLogLevel.kLogLevelDebug
        if debug
        else QnnExecuTorchLogLevel.kLogLevelWarn
    )

    if saver:
        qnn_executorch_options.library_path = "libQnnSaver.so"

    if len(tensor_dump_output_path.strip()) != 0:
        qnn_executorch_options.tensor_dump_output_path = tensor_dump_output_path

    if profile:
        qnn_executorch_options.profile_level = (
            QnnExecuTorchProfileLevel.kProfileDetailed
        )
    else:
        qnn_executorch_options.profile_level = QnnExecuTorchProfileLevel.kProfileOff

    if (
        online_prepare
        and backend_options.backend_type == QnnExecuTorchBackendType.kHtpBackend
        and backend_options.htp_options.use_multi_contexts
    ):
        raise ValueError(
            "'use_multi_context' could not function in online prepare mode, "
            "please set 'online_prepare' to False"
        )

    qnn_executorch_options.online_prepare = online_prepare

    return [
        CompileSpec(QNN_COMPILE_SPEC, convert_to_flatbuffer(qnn_executorch_options))
    ]<|MERGE_RESOLUTION|>--- conflicted
+++ resolved
@@ -83,7 +83,6 @@
             )
 
 
-<<<<<<< HEAD
 def get_decomp_table() -> Dict[torch._ops.OperatorBase, Callable]:
     source_decompositions = torch_core_aten_decompositions()
     # The below super ops are supported by QNN
@@ -98,31 +97,10 @@
     return source_decompositions
 
 
-def capture_program(
-    module: torch.nn.Module,
-    inputs: Tuple[torch.Tensor],
-) -> exir.ExirExportedProgram:
-    ep = torch.export.export(module, inputs)
-    decomposed_ep = ep.run_decompositions(get_decomp_table())
-
-    # We choose call_operator by target in ConvertBinaryOpsWithScalar
-    # because it is the same source_fn_stack for MultiheadAttention
-    # TODO: Should modify the scalar op in the op builder instead of
-    #       using transformation
-    core_ep = ExirExportedProgram(decomposed_ep, False)
-    core_ep.transform(ConvertBinaryOpsWithScalar())
-    edge_ep = core_ep.to_edge(qnn_edge_config())
-
-    # currently ExirExportedProgram.transform does not accept
-    # changes of input number which was caused by FoldQDQ
-    # apply passes one by one here to avoid IR capture failure
-    edge_program = edge_ep.exported_program
-=======
 def _transform(edge_program: ExportedProgram) -> None:
     # currently ExirExportedProgram.transform does not accept
     # changes of input number which was caused by FoldQDQ
     # apply passes one by one here to avoid IR capture failure
->>>>>>> 7f96f5a8
     graph_module = edge_program.graph_module
     RemoveClone()(graph_module)
     ConvertToLinear()(graph_module)
@@ -135,29 +113,24 @@
     FoldQDQ()(graph_module)
     InsertRequantize(edge_program)(graph_module)
     LayoutTransform(edge_program)(graph_module)
-<<<<<<< HEAD
-    return edge_ep
-=======
 
 
 def capture_program(
     module: torch.nn.Module,
     inputs: Tuple[torch.Tensor],
 ) -> exir.ExirExportedProgram:
-    # TODO: should switch to torch.export.export & custom deomposition
-    #       to reduce maintaining effort.
-    exir_exported_program = exir.capture(
-        module,
-        inputs,
-        qnn_capture_config(),
-    )
+    ep = torch.export.export(module, inputs)
+    decomposed_ep = ep.run_decompositions(get_decomp_table())
+
     # We choose call_operator by target in ConvertBinaryOpsWithScalar
     # because it is the same source_fn_stack for MultiheadAttention
-    exir_exported_program.transform(ConvertBinaryOpsWithScalar())
-    ex_prog = exir_exported_program.to_edge(qnn_edge_config())
-    _transform(ex_prog.exported_program)
-    return ex_prog
->>>>>>> 7f96f5a8
+    # TODO: Should modify the scalar op in the op builder instead of
+    #       using transformation
+    core_ep = ExirExportedProgram(decomposed_ep, False)
+    core_ep.transform(ConvertBinaryOpsWithScalar())
+    edge_ep = core_ep.to_edge(qnn_edge_config())
+    _transform(edge_ep.exported_program)
+    return edge_ep
 
 
 def draw_graph(title, path, graph_module: torch.fx.GraphModule):
